--- conflicted
+++ resolved
@@ -1,360 +1,260 @@
-/**
- * lscache library
- * Copyright (c) 2011, Pamela Fox
- *
- * Licensed under the Apache License, Version 2.0 (the "License");
- * you may not use this file except in compliance with the License.
- * You may obtain a copy of the License at
- *
- *       http://www.apache.org/licenses/LICENSE-2.0
- *
- * Unless required by applicable law or agreed to in writing, software
- * distributed under the License is distributed on an "AS IS" BASIS,
- * WITHOUT WARRANTIES OR CONDITIONS OF ANY KIND, either express or implied.
- * See the License for the specific language governing permissions and
- * limitations under the License.
- */
-
-/*jshint undef:true, browser:true */
-
-/**
- * Creates a namespace for the lscache functions.
- */
-<<<<<<< HEAD
-var lscache = (function() {
-  'use strict';
-
-  // Suffix for the key name on the expiration items in localStorage 
-  var CACHESUFFIX = '-cacheexpiration';
-=======
-var lscache = function() {
-
-  // Prefix for all lscache keys
-  var CACHE_PREFIX = 'lscache-';
-
-  // Suffix for the key name on the expiration items in localStorage
-  var CACHE_SUFFIX = '-cacheexpiration';
-
-  // expiration date base (store as Base-36 for space savings)
-  var EXPIRY_BASE = 10;
-
-  // time resolution in minutes
-  var EXPIRY_UNITS = 60 * 1000;
-
-  var cachedStorage;
-  var cachedJSON;
->>>>>>> 55c6e1b6
-
-  // expiration date base (store as Base-36 for space savings)
-  var EXPIRY_BASE = 10;
-
-  // time resolution in minutes
-  var EXPIRY_UNITS = 60 * 1000;
-
-  // Determines if localStorage is supported in the browser;
-  // result is cached for better performance instead of being run each time.
-  // Feature detection is based on how Modernizr does it;
-  // it's not straightforward due to FF4 issues.
-<<<<<<< HEAD
-  var supportsStorage = (function() {
-=======
-  // It's not run at parse-time as it takes 200ms in Android.
-  function supportsStorage() {
-    var key = '__lscachetest__';
-    var value = key;
-
-    if (cachedStorage !== undefined) {
-      return cachedStorage;
-    }
-
->>>>>>> 55c6e1b6
-    try {
-      setItem(key, value);
-      localStorage.removeItem(key);
-      cachedStorage = true;
-    } catch (exc) {
-      cachedStorage = false;
-    }
-    return cachedStorage;
-    }
-<<<<<<< HEAD
-  })();
-
-  // Determines if native JSON (de-)serialization is supported in the browser.
-  var supportsJSON = !!window.JSON;
-=======
-
-  // Determines if native JSON (de-)serialization is supported in the browser.
-  function supportsJSON() {
-    /*jshint eqnull:true */
-    if (cachedJSON === undefined) {
-      cachedJSON = (window.JSON != null);
-    }
-    return cachedJSON;
-  }
->>>>>>> 55c6e1b6
-
-  /**
-   * Returns the full string for the localStorage expiration item.
-   * @param {String} key
-   * @return {string}
-   */
-  function expirationKey(key) {
-    return key + CACHE_SUFFIX;
-  }
-
-  /**
-   * Returns the number of minutes since the epoch.
-   * @return {number}
-   */
-  function currentTime() {
-    return Math.floor((new Date().getTime())/EXPIRY_UNITS);
-<<<<<<< HEAD
-=======
-  }
-
-  /**
-   * Wrapper functions for localStorage methods
-   */
-
-  function getItem(key) {
-    return localStorage.getItem(CACHE_PREFIX + key);
-  }
-
-  function setItem(key, value) {
-    // Fix for iPad issue - sometimes throws QUOTA_EXCEEDED_ERR on setItem.
-    localStorage.removeItem(CACHE_PREFIX + key);
-    localStorage.setItem(CACHE_PREFIX + key, value);
-  }
-
-  function removeItem(key) {
-    localStorage.removeItem(CACHE_PREFIX + key);
->>>>>>> 55c6e1b6
-  }
-
-  return {
-
-    /**
-     * Stores the value in localStorage. Expires after specified number of minutes.
-     * @param {string} key
-     * @param {Object|string} value
-     * @param {number} time
-     */
-    set: function(key, value, time) {
-<<<<<<< HEAD
-      if (!supportsStorage) { return; }
-
-      // If we don't get a string value, try to stringify
-      if (typeof value !== 'string') {
-        if (!supportsJSON) { return; }
-
-=======
-      if (!supportsStorage()) return;
-
-      // If we don't get a string value, try to stringify
-      // In future, localStorage may properly support storing non-strings
-      // and this can be removed.
-      if (typeof value != 'string') {
-        if (!supportsJSON()) return;
->>>>>>> 55c6e1b6
-        try {
-          value = JSON.stringify(value);
-        } catch (e) {
-          // Sometimes we can't stringify due to circular refs
-          // in complex objects, so we won't bother storing then.
-          return;
-        }
-      }
-
-      try {
-        setItem(key, value);
-      } catch (e) {
-        if (e.name === 'QUOTA_EXCEEDED_ERR' || e.name === 'NS_ERROR_DOM_QUOTA_REACHED') {
-          // If we exceeded the quota, then we will sort
-          // by the expire time, and then remove the N oldest
-<<<<<<< HEAD
-          var storedKey, storedKeys = [];
-          for (var i = 0, len = localStorage.length; i < len; i++) {
-            storedKey = localStorage.key(i);
-            var suffix = storedKey.indexOf(CACHESUFFIX);
-            if (suffix >= 0) {
-              var mainKey = storedKey.substr(0, suffix);
-              storedKeys.push({
-                key: mainKey,
-                size: (localStorage[mainKey]||'').length,
-                expr: parseInt(localStorage[storedKey], EXPIRY_BASE)
-              });
-            }
-          }
-          storedKeys.sort(function(a, b) { return (a.expr-b.expr); });
-=======
-          var storedKeys = [];
-          var storedKey;
-          for (var i = 0; i < localStorage.length; i++) {
-            storedKey = localStorage.key(i);
-
-            if (storedKey.indexOf(CACHE_PREFIX) === 0 && storedKey.indexOf(CACHE_SUFFIX) < 0) {
-              var mainKey = storedKey.substr(CACHE_PREFIX.length);
-              var exprKey = expirationKey(mainKey);
-              var expiration = getItem(exprKey);
-              if (expiration) {
-                expiration = parseInt(expiration, EXPIRY_BASE);
-              } else {
-                // TODO: Store date added for non-expiring items for smarter removal
-                expiration = 99999999999;
-              }
-              storedKeys.push({
-                key: mainKey,
-                size: (getItem(mainKey)).length,
-                expiration: expiration
-              });
-            }
-          }
-          // Sorts the keys with oldest expiration time last
-          storedKeys.sort(function(a, b) { return (b.expiration-a.expiration); });
->>>>>>> 55c6e1b6
-
-          var targetSize = (value||'').length;
-          while (storedKeys.length && targetSize > 0) {
-            storedKey = storedKeys.pop();
-<<<<<<< HEAD
-            localStorage.removeItem(storedKey.key);
-            localStorage.removeItem(expirationKey(storedKey.key));
-            targetSize -= storedKey.size;
-          }
-
-          try {
-            localStorage.setItem(key, value);
-          } catch(e) {
-=======
-            removeItem(storedKey.key);
-            removeItem(expirationKey(storedKey).key);
-            targetSize -= storedKey.size;
-          }
-          try {
-            setItem(key, value);
-          } catch (e) {
->>>>>>> 55c6e1b6
-            // value may be larger than total quota
-            return;
-          }
-        } else {
-          // If it was some other error, just give up.
-          return;
-        }
-      }
-
-      // If a time is specified, store expiration info in localStorage
-      if (time) {
-<<<<<<< HEAD
-        localStorage.setItem(expirationKey(key), (currentTime() + time).toString(EXPIRY_BASE));
-      } else {
-        // In case they previously set a time, remove that info from localStorage.
-        localStorage.removeItem(expirationKey(key));
-=======
-        setItem(expirationKey(key), (currentTime() + time).toString(EXPIRY_BASE));
-      } else {
-        // In case they previously set a time, remove that info from localStorage.
-        removeItem(expirationKey(key));
->>>>>>> 55c6e1b6
-      }
-    },
-
-    /**
-     * Retrieves specified value from localStorage, if not expired.
-     * @param {string} key
-     * @return {string|Object}
-     */
-    get: function(key) {
-<<<<<<< HEAD
-      if (!supportsStorage) { return null; }
-
-      // Return the de-serialized item if not expired
-      var expr_key = expirationKey(key),
-          expr = localStorage.getItem(expr_key);
-=======
-      if (!supportsStorage()) return null;
-
-      /**
-       * Tries to de-serialize stored value if its an object, and returns the
-       * normal value otherwise.
-       * @param {String} key
-       */
-      function parsedStorage(key) {
-         if (supportsJSON()) {
-           try {
-             // We can't tell if its JSON or a string, so we try to parse
-             var value = JSON.parse(getItem(key));
-             return value;
-           } catch(e) {
-             // If we can't parse, it's probably because it isn't an object
-             return getItem(key);
-           }
-         } else {
-           return getItem(key);
-         }
-      }
-
-      // Return the de-serialized item if not expired
-      var exprKey = expirationKey(key);
-      var expr = getItem(exprKey);
->>>>>>> 55c6e1b6
-
-      if (expr) {
-        var expirationTime = parseInt(expr, EXPIRY_BASE);
-
-        // Check if we should actually kick item out of storage
-        if (currentTime() >= expirationTime) {
-<<<<<<< HEAD
-          localStorage.removeItem(key);
-          localStorage.removeItem(expr_key);
-=======
-          removeItem(key);
-          removeItem(exprKey);
->>>>>>> 55c6e1b6
-          return null;
-        }
-      }
-
-      // Tries to de-serialize stored value if its an object, and returns the normal value otherwise.
-<<<<<<< HEAD
-      var value = localStorage.getItem(key);
-      if (!value || !supportsJSON) {
-=======
-      var value = getItem(key);
-      if (!value || !supportsJSON()) {
->>>>>>> 55c6e1b6
-        return value;
-      }
-
-      try {
-        // We can't tell if its JSON or a string, so we try to parse
-        return JSON.parse(value);
-<<<<<<< HEAD
-      } catch(e) {
-=======
-      } catch (e) {
->>>>>>> 55c6e1b6
-        // If we can't parse, it's probably because it isn't an object
-        return value;
-      }
-    },
-
-    /**
-     * Removes a value from localStorage.
-     * Equivalent to 'delete' in memcache, but that's a keyword in JS.
-     * @param {string} key
-     */
-    remove: function(key) {
-<<<<<<< HEAD
-      if (!supportsStorage) { return; }
-      localStorage.removeItem(key);
-      localStorage.removeItem(expirationKey(key));
-=======
-      if (!supportsStorage()) return null;
-      removeItem(key);
-      removeItem(expirationKey(key));
->>>>>>> 55c6e1b6
-    }
-  };
-})();
+/**
+ * lscache library
+ * Copyright (c) 2011, Pamela Fox
+ *
+ * Licensed under the Apache License, Version 2.0 (the "License");
+ * you may not use this file except in compliance with the License.
+ * You may obtain a copy of the License at
+ *
+ *       http://www.apache.org/licenses/LICENSE-2.0
+ *
+ * Unless required by applicable law or agreed to in writing, software
+ * distributed under the License is distributed on an "AS IS" BASIS,
+ * WITHOUT WARRANTIES OR CONDITIONS OF ANY KIND, either express or implied.
+ * See the License for the specific language governing permissions and
+ * limitations under the License.
+ */
+
+/*jshint undef:true, browser:true */
+
+/**
+ * Creates a namespace for the lscache functions.
+ */
+var lscache = function() {
+
+  // Prefix for all lscache keys
+  var CACHE_PREFIX = 'lscache-';
+
+  // Suffix for the key name on the expiration items in localStorage
+  var CACHE_SUFFIX = '-cacheexpiration';
+
+  // expiration date base (store as Base-36 for space savings)
+  var EXPIRY_BASE = 10;
+
+  // time resolution in minutes
+  var EXPIRY_UNITS = 60 * 1000;
+
+  var cachedStorage;
+  var cachedJSON;
+
+  // Determines if localStorage is supported in the browser;
+  // result is cached for better performance instead of being run each time.
+  // Feature detection is based on how Modernizr does it;
+  // it's not straightforward due to FF4 issues.
+  // It's not run at parse-time as it takes 200ms in Android.
+  function supportsStorage() {
+    var key = '__lscachetest__';
+    var value = key;
+
+    if (cachedStorage !== undefined) {
+      return cachedStorage;
+    }
+
+    try {
+      setItem(key, value);
+      localStorage.removeItem(key);
+      cachedStorage = true;
+    } catch (exc) {
+      cachedStorage = false;
+    }
+    return cachedStorage;
+    }
+
+  // Determines if native JSON (de-)serialization is supported in the browser.
+  function supportsJSON() {
+    /*jshint eqnull:true */
+    if (cachedJSON === undefined) {
+      cachedJSON = (window.JSON != null);
+    }
+    return cachedJSON;
+  }
+
+  /**
+   * Returns the full string for the localStorage expiration item.
+   * @param {String} key
+   * @return {string}
+   */
+  function expirationKey(key) {
+    return key + CACHE_SUFFIX;
+  }
+
+  /**
+   * Returns the number of minutes since the epoch.
+   * @return {number}
+   */
+  function currentTime() {
+    return Math.floor((new Date().getTime())/EXPIRY_UNITS);
+  }
+
+  /**
+   * Wrapper functions for localStorage methods
+   */
+
+  function getItem(key) {
+    return localStorage.getItem(CACHE_PREFIX + key);
+  }
+
+  function setItem(key, value) {
+    // Fix for iPad issue - sometimes throws QUOTA_EXCEEDED_ERR on setItem.
+    localStorage.removeItem(CACHE_PREFIX + key);
+    localStorage.setItem(CACHE_PREFIX + key, value);
+  }
+
+  function removeItem(key) {
+    localStorage.removeItem(CACHE_PREFIX + key);
+  }
+
+  return {
+
+    /**
+     * Stores the value in localStorage. Expires after specified number of minutes.
+     * @param {string} key
+     * @param {Object|string} value
+     * @param {number} time
+     */
+    set: function(key, value, time) {
+      if (!supportsStorage()) return;
+
+      // If we don't get a string value, try to stringify
+      // In future, localStorage may properly support storing non-strings
+      // and this can be removed.
+      if (typeof value != 'string') {
+        if (!supportsJSON()) return;
+        try {
+          value = JSON.stringify(value);
+        } catch (e) {
+          // Sometimes we can't stringify due to circular refs
+          // in complex objects, so we won't bother storing then.
+          return;
+        }
+      }
+
+      try {
+        setItem(key, value);
+      } catch (e) {
+        if (e.name === 'QUOTA_EXCEEDED_ERR' || e.name == 'NS_ERROR_DOM_QUOTA_REACHED') {
+          // If we exceeded the quota, then we will sort
+          // by the expire time, and then remove the N oldest
+          var storedKeys = [];
+          var storedKey;
+          for (var i = 0; i < localStorage.length; i++) {
+            storedKey = localStorage.key(i);
+
+            if (storedKey.indexOf(CACHE_PREFIX) === 0 && storedKey.indexOf(CACHE_SUFFIX) < 0) {
+              var mainKey = storedKey.substr(CACHE_PREFIX.length);
+              var exprKey = expirationKey(mainKey);
+              var expiration = getItem(exprKey);
+              if (expiration) {
+                expiration = parseInt(expiration, EXPIRY_BASE);
+              } else {
+                // TODO: Store date added for non-expiring items for smarter removal
+                expiration = 99999999999;
+              }
+              storedKeys.push({
+                key: mainKey,
+                size: (getItem(mainKey)).length,
+                expiration: expiration
+              });
+            }
+          }
+          // Sorts the keys with oldest expiration time last
+          storedKeys.sort(function(a, b) { return (b.expiration-a.expiration); });
+
+          var targetSize = (value||'').length;
+          while (storedKeys.length && targetSize > 0) {
+            storedKey = storedKeys.pop();
+            removeItem(storedKey.key);
+            removeItem(expirationKey(storedKey).key);
+            targetSize -= storedKey.size;
+          }
+          try {
+            setItem(key, value);
+          } catch (e) {
+            // value may be larger than total quota
+            return;
+          }
+        } else {
+          // If it was some other error, just give up.
+          return;
+        }
+      }
+
+      // If a time is specified, store expiration info in localStorage
+      if (time) {
+        setItem(expirationKey(key), (currentTime() + time).toString(EXPIRY_BASE));
+      } else {
+        // In case they previously set a time, remove that info from localStorage.
+        removeItem(expirationKey(key));
+      }
+    },
+
+    /**
+     * Retrieves specified value from localStorage, if not expired.
+     * @param {string} key
+     * @return {string|Object}
+     */
+    get: function(key) {
+      if (!supportsStorage()) return null;
+
+      /**
+       * Tries to de-serialize stored value if its an object, and returns the
+       * normal value otherwise.
+       * @param {String} key
+       */
+      function parsedStorage(key) {
+         if (supportsJSON()) {
+           try {
+             // We can't tell if its JSON or a string, so we try to parse
+             var value = JSON.parse(getItem(key));
+             return value;
+           } catch(e) {
+             // If we can't parse, it's probably because it isn't an object
+             return getItem(key);
+           }
+         } else {
+           return getItem(key);
+         }
+      }
+
+      // Return the de-serialized item if not expired
+      var exprKey = expirationKey(key);
+      var expr = getItem(exprKey);
+
+      if (expr) {
+        var expirationTime = parseInt(expr, EXPIRY_BASE);
+
+        // Check if we should actually kick item out of storage
+        if (currentTime() >= expirationTime) {
+          removeItem(key);
+          removeItem(exprKey);
+          return null;
+        }
+      }
+
+      // Tries to de-serialize stored value if its an object, and returns the normal value otherwise.
+      var value = getItem(key);
+      if (!value || !supportsJSON()) {
+        return value;
+      }
+
+      try {
+        // We can't tell if its JSON or a string, so we try to parse
+        return JSON.parse(value);
+      } catch (e) {
+        // If we can't parse, it's probably because it isn't an object
+        return value;
+      }
+    },
+
+    /**
+     * Removes a value from localStorage.
+     * Equivalent to 'delete' in memcache, but that's a keyword in JS.
+     * @param {string} key
+     */
+    remove: function(key) {
+      if (!supportsStorage()) return null;
+      removeItem(key);
+      removeItem(expirationKey(key));
+    }
+  };
+}();